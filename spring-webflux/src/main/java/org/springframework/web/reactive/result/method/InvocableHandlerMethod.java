/*
 * Copyright 2002-2020 the original author or authors.
 *
 * Licensed under the Apache License, Version 2.0 (the "License");
 * you may not use this file except in compliance with the License.
 * You may obtain a copy of the License at
 *
 *      https://www.apache.org/licenses/LICENSE-2.0
 *
 * Unless required by applicable law or agreed to in writing, software
 * distributed under the License is distributed on an "AS IS" BASIS,
 * WITHOUT WARRANTIES OR CONDITIONS OF ANY KIND, either express or implied.
 * See the License for the specific language governing permissions and
 * limitations under the License.
 */

package org.springframework.web.reactive.result.method;

import java.lang.reflect.InvocationTargetException;
import java.lang.reflect.Method;
import java.lang.reflect.ParameterizedType;
import java.lang.reflect.Type;
import java.util.ArrayList;
import java.util.List;
import java.util.stream.Stream;

import reactor.core.publisher.Mono;

import org.springframework.core.CoroutinesUtils;
import org.springframework.core.DefaultParameterNameDiscoverer;
import org.springframework.core.KotlinDetector;
import org.springframework.core.MethodParameter;
import org.springframework.core.ParameterNameDiscoverer;
import org.springframework.core.ReactiveAdapter;
import org.springframework.core.ReactiveAdapterRegistry;
import org.springframework.http.HttpStatus;
import org.springframework.http.server.reactive.ServerHttpResponse;
import org.springframework.lang.Nullable;
import org.springframework.util.ObjectUtils;
import org.springframework.util.ReflectionUtils;
import org.springframework.web.method.HandlerMethod;
import org.springframework.web.reactive.BindingContext;
import org.springframework.web.reactive.HandlerResult;
import org.springframework.web.server.ServerWebExchange;

/**
 * Extension of {@link HandlerMethod} that invokes the underlying method with
 * argument values resolved from the current HTTP request through a list of
 * {@link HandlerMethodArgumentResolver}.
 *
 * @author Rossen Stoyanchev
 * @author Juergen Hoeller
 * @author Sebastien Deleuze
 * @since 5.0
 */
public class InvocableHandlerMethod extends HandlerMethod {

	private static final Mono<Object[]> EMPTY_ARGS = Mono.just(new Object[0]);

	private static final Object NO_ARG_VALUE = new Object();


	private final HandlerMethodArgumentResolverComposite resolvers = new HandlerMethodArgumentResolverComposite();

	private ParameterNameDiscoverer parameterNameDiscoverer = new DefaultParameterNameDiscoverer();

	private ReactiveAdapterRegistry reactiveAdapterRegistry = ReactiveAdapterRegistry.getSharedInstance();


	/**
	 * Create an instance from a {@code HandlerMethod}.
	 */
	public InvocableHandlerMethod(HandlerMethod handlerMethod) {
		super(handlerMethod);
	}

	/**
	 * Create an instance from a bean instance and a method.
	 */
	public InvocableHandlerMethod(Object bean, Method method) {
		super(bean, method);
	}


	/**
	 * Configure the argument resolvers to use to use for resolving method
	 * argument values against a {@code ServerWebExchange}.
	 */
	public void setArgumentResolvers(List<? extends HandlerMethodArgumentResolver> resolvers) {
		this.resolvers.addResolvers(resolvers);
	}

	/**
	 * Return the configured argument resolvers.
	 */
	public List<HandlerMethodArgumentResolver> getResolvers() {
		return this.resolvers.getResolvers();
	}

	/**
	 * Set the ParameterNameDiscoverer for resolving parameter names when needed
	 * (e.g. default request attribute name).
	 * <p>Default is a {@link DefaultParameterNameDiscoverer}.
	 */
	public void setParameterNameDiscoverer(ParameterNameDiscoverer nameDiscoverer) {
		this.parameterNameDiscoverer = nameDiscoverer;
	}

	/**
	 * Return the configured parameter name discoverer.
	 */
	public ParameterNameDiscoverer getParameterNameDiscoverer() {
		return this.parameterNameDiscoverer;
	}

	/**
	 * Configure a reactive adapter registry. This is needed for cases where the response is
	 * fully handled within the controller in combination with an async void return value.
	 * <p>By default this is a {@link ReactiveAdapterRegistry} with default settings.
	 */
	public void setReactiveAdapterRegistry(ReactiveAdapterRegistry registry) {
		this.reactiveAdapterRegistry = registry;
	}


	/**
	 * Invoke the method for the given exchange.
	 * @param exchange the current exchange
	 * @param bindingContext the binding context to use
	 * @param providedArgs optional list of argument values to match by type
	 * @return a Mono with a {@link HandlerResult}
	 */
	@SuppressWarnings("KotlinInternalInJava")
	public Mono<HandlerResult> invoke(
			ServerWebExchange exchange, BindingContext bindingContext, Object... providedArgs) {

		return getMethodArgumentValues(exchange, bindingContext, providedArgs).flatMap(args -> {
			Object value;
			try {
				ReflectionUtils.makeAccessible(getBridgedMethod());
				Method method = getBridgedMethod();
<<<<<<< HEAD
				if (KotlinDetector.isSuspendingFunction(method)) {
=======
				if (KotlinDetector.isKotlinReflectPresent() &&
						KotlinDetector.isKotlinType(method.getDeclaringClass()) &&
						CoroutinesUtils.isSuspendingFunction(method)) {
>>>>>>> f3f19504
					value = CoroutinesUtils.invokeSuspendingFunction(method, getBean(), args);
				}
				else {
					value = method.invoke(getBean(), args);
				}
			}
			catch (IllegalArgumentException ex) {
				assertTargetBean(getBridgedMethod(), getBean(), args);
				String text = (ex.getMessage() != null ? ex.getMessage() : "Illegal argument");
				return Mono.error(new IllegalStateException(formatInvokeError(text, args), ex));
			}
			catch (InvocationTargetException ex) {
				return Mono.error(ex.getTargetException());
			}
			catch (Throwable ex) {
				// Unlikely to ever get here, but it must be handled...
				return Mono.error(new IllegalStateException(formatInvokeError("Invocation failure", args), ex));
			}

			HttpStatus status = getResponseStatus();
			if (status != null) {
				exchange.getResponse().setStatusCode(status);
			}

			MethodParameter returnType = getReturnType();
			ReactiveAdapter adapter = this.reactiveAdapterRegistry.getAdapter(returnType.getParameterType());
			boolean asyncVoid = isAsyncVoidReturnType(returnType, adapter);
			if ((value == null || asyncVoid) && isResponseHandled(args, exchange)) {
				return (asyncVoid ? Mono.from(adapter.toPublisher(value)) : Mono.empty());
			}

			HandlerResult result = new HandlerResult(this, value, returnType, bindingContext);
			return Mono.just(result);
		});
	}

	private Mono<Object[]> getMethodArgumentValues(
			ServerWebExchange exchange, BindingContext bindingContext, Object... providedArgs) {

		MethodParameter[] parameters = getMethodParameters();
		if (ObjectUtils.isEmpty(parameters)) {
			return EMPTY_ARGS;
		}

		List<Mono<Object>> argMonos = new ArrayList<>(parameters.length);
		for (MethodParameter parameter : parameters) {
			parameter.initParameterNameDiscovery(this.parameterNameDiscoverer);
			Object providedArg = findProvidedArgument(parameter, providedArgs);
			if (providedArg != null) {
				argMonos.add(Mono.just(providedArg));
				continue;
			}
			if (!this.resolvers.supportsParameter(parameter)) {
				return Mono.error(new IllegalStateException(
						formatArgumentError(parameter, "No suitable resolver")));
			}
			try {
				argMonos.add(this.resolvers.resolveArgument(parameter, bindingContext, exchange)
						.defaultIfEmpty(NO_ARG_VALUE)
						.doOnError(ex -> logArgumentErrorIfNecessary(exchange, parameter, ex)));
			}
			catch (Exception ex) {
				logArgumentErrorIfNecessary(exchange, parameter, ex);
				argMonos.add(Mono.error(ex));
			}
		}
		return Mono.zip(argMonos, values ->
				Stream.of(values).map(value -> value != NO_ARG_VALUE ? value : null).toArray());
	}

	private void logArgumentErrorIfNecessary(ServerWebExchange exchange, MethodParameter parameter, Throwable ex) {
		// Leave stack trace for later, if error is not handled...
		String exMsg = ex.getMessage();
		if (exMsg != null && !exMsg.contains(parameter.getExecutable().toGenericString())) {
			if (logger.isDebugEnabled()) {
				logger.debug(exchange.getLogPrefix() + formatArgumentError(parameter, exMsg));
			}
		}
	}

	private static boolean isAsyncVoidReturnType(MethodParameter returnType, @Nullable ReactiveAdapter adapter) {
		if (adapter != null && adapter.supportsEmpty()) {
			if (adapter.isNoValue()) {
				return true;
			}
			Type parameterType = returnType.getGenericParameterType();
			if (parameterType instanceof ParameterizedType) {
				ParameterizedType type = (ParameterizedType) parameterType;
				if (type.getActualTypeArguments().length == 1) {
					return Void.class.equals(type.getActualTypeArguments()[0]);
				}
			}
		}
		return false;
	}

	private boolean isResponseHandled(Object[] args, ServerWebExchange exchange) {
		if (getResponseStatus() != null || exchange.isNotModified()) {
			return true;
		}
		for (Object arg : args) {
			if (arg instanceof ServerHttpResponse || arg instanceof ServerWebExchange) {
				return true;
			}
		}
		return false;
	}

}<|MERGE_RESOLUTION|>--- conflicted
+++ resolved
@@ -139,13 +139,7 @@
 			try {
 				ReflectionUtils.makeAccessible(getBridgedMethod());
 				Method method = getBridgedMethod();
-<<<<<<< HEAD
 				if (KotlinDetector.isSuspendingFunction(method)) {
-=======
-				if (KotlinDetector.isKotlinReflectPresent() &&
-						KotlinDetector.isKotlinType(method.getDeclaringClass()) &&
-						CoroutinesUtils.isSuspendingFunction(method)) {
->>>>>>> f3f19504
 					value = CoroutinesUtils.invokeSuspendingFunction(method, getBean(), args);
 				}
 				else {
