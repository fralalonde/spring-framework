/*
 * Copyright 2002-2020 the original author or authors.
 *
 * Licensed under the Apache License, Version 2.0 (the "License");
 * you may not use this file except in compliance with the License.
 * You may obtain a copy of the License at
 *
 *      https://www.apache.org/licenses/LICENSE-2.0
 *
 * Unless required by applicable law or agreed to in writing, software
 * distributed under the License is distributed on an "AS IS" BASIS,
 * WITHOUT WARRANTIES OR CONDITIONS OF ANY KIND, either express or implied.
 * See the License for the specific language governing permissions and
 * limitations under the License.
 */

package org.springframework.mock.http.server.reactive;

import java.net.InetSocketAddress;
import java.net.URI;
import java.nio.charset.Charset;
import java.nio.charset.StandardCharsets;
import java.util.Arrays;
import java.util.Collection;
import java.util.List;
import java.util.Locale;
import java.util.Objects;
import java.util.Optional;

import org.reactivestreams.Publisher;
import reactor.core.publisher.Flux;

import org.springframework.core.io.buffer.DataBuffer;
import org.springframework.core.io.buffer.DataBufferFactory;
import org.springframework.core.io.buffer.DefaultDataBufferFactory;
import org.springframework.http.HttpCookie;
import org.springframework.http.HttpHeaders;
import org.springframework.http.HttpMethod;
import org.springframework.http.HttpRange;
import org.springframework.http.MediaType;
import org.springframework.http.server.reactive.AbstractServerHttpRequest;
import org.springframework.http.server.reactive.SslInfo;
import org.springframework.lang.Nullable;
import org.springframework.util.Assert;
import org.springframework.util.LinkedMultiValueMap;
import org.springframework.util.MimeType;
import org.springframework.util.MultiValueMap;
import org.springframework.util.StringUtils;
import org.springframework.web.util.UriComponentsBuilder;

/**
 * Mock extension of {@link AbstractServerHttpRequest} for use in tests without
 * an actual server. Use the static methods to obtain a builder.
 *
 * @author Rossen Stoyanchev
 * @since 5.0
 */
public final class MockServerHttpRequest extends AbstractServerHttpRequest {

	/**
	 * String representation of one of {@link HttpMethod} or not empty custom method (e.g. <i>CONNECT</i>).
	 */
	private final String httpMethod;

	private final MultiValueMap<String, HttpCookie> cookies;

	@Nullable
	private final InetSocketAddress localAddress;

	@Nullable
	private final InetSocketAddress remoteAddress;

	@Nullable
	private final SslInfo sslInfo;

	private final Flux<DataBuffer> body;

	private MockServerHttpRequest(String httpMethod,
			URI uri, @Nullable String contextPath, HttpHeaders headers, MultiValueMap<String, HttpCookie> cookies,
			@Nullable InetSocketAddress remoteAddress, @Nullable InetSocketAddress localAddress,
			@Nullable SslInfo sslInfo, Publisher<? extends DataBuffer> body) {

		super(uri, contextPath, headers);
		Assert.isTrue(StringUtils.hasText(httpMethod), "HTTP method is required.");
		this.httpMethod = httpMethod;
		this.cookies = cookies;
		this.remoteAddress = remoteAddress;
		this.localAddress = localAddress;
		this.sslInfo = sslInfo;
		this.body = Flux.from(body);
	}


	@Override
	@Nullable
	public HttpMethod getMethod() {
		return HttpMethod.resolve(this.httpMethod);
	}

	@Override
	public String getMethodValue() {
<<<<<<< HEAD
		return this.httpMethod;
=======
		return (this.httpMethod != null ? this.httpMethod.name() : Objects.requireNonNull(this.customHttpMethod));
>>>>>>> f3d4df2f
	}

	@Override
	@Nullable
	public InetSocketAddress getLocalAddress() {
		return this.localAddress;
	}

	@Override
	@Nullable
	public InetSocketAddress getRemoteAddress() {
		return this.remoteAddress;
	}

	@Override
	@Nullable
	protected SslInfo initSslInfo() {
		return this.sslInfo;
	}

	@Override
	public Flux<DataBuffer> getBody() {
		return this.body;
	}

	@Override
	protected MultiValueMap<String, HttpCookie> initCookies() {
		return this.cookies;
	}

	@Override
	public <T> T getNativeRequest() {
		throw new IllegalStateException("This is a mock. No running server, no native request.");
	}


	// Static builder methods

	/**
	 * Create an HTTP GET builder with the given URI template. The given URI may
	 * contain query parameters, or those may be added later via
	 * {@link BaseBuilder#queryParam queryParam} builder methods.
	 * @param urlTemplate a URL template; the resulting URL will be encoded
	 * @param uriVars zero or more URI variables
	 * @return the created builder
	 */
	public static BaseBuilder<?> get(String urlTemplate, Object... uriVars) {
		return method(HttpMethod.GET, urlTemplate, uriVars);
	}

	/**
	 * HTTP HEAD variant. See {@link #get(String, Object...)} for general info.
	 * @param urlTemplate a URL template; the resulting URL will be encoded
	 * @param uriVars zero or more URI variables
	 * @return the created builder
	 */
	public static BaseBuilder<?> head(String urlTemplate, Object... uriVars) {
		return method(HttpMethod.HEAD, urlTemplate, uriVars);
	}

	/**
	 * HTTP POST variant. See {@link #get(String, Object...)} for general info.
	 * @param urlTemplate a URL template; the resulting URL will be encoded
	 * @param uriVars zero or more URI variables
	 * @return the created builder
	 */
	public static BodyBuilder post(String urlTemplate, Object... uriVars) {
		return method(HttpMethod.POST, urlTemplate, uriVars);
	}

	/**
	 * HTTP PUT variant. See {@link #get(String, Object...)} for general info.
	 * {@link BaseBuilder#queryParam queryParam} builder methods.
	 * @param urlTemplate a URL template; the resulting URL will be encoded
	 * @param uriVars zero or more URI variables
	 * @return the created builder
	 */
	public static BodyBuilder put(String urlTemplate, Object... uriVars) {
		return method(HttpMethod.PUT, urlTemplate, uriVars);
	}

	/**
	 * HTTP PATCH variant. See {@link #get(String, Object...)} for general info.
	 * @param urlTemplate a URL template; the resulting URL will be encoded
	 * @param uriVars zero or more URI variables
	 * @return the created builder
	 */
	public static BodyBuilder patch(String urlTemplate, Object... uriVars) {
		return method(HttpMethod.PATCH, urlTemplate, uriVars);
	}

	/**
	 * HTTP DELETE variant. See {@link #get(String, Object...)} for general info.
	 * @param urlTemplate a URL template; the resulting URL will be encoded
	 * @param uriVars zero or more URI variables
	 * @return the created builder
	 */
	public static BaseBuilder<?> delete(String urlTemplate, Object... uriVars) {
		return method(HttpMethod.DELETE, urlTemplate, uriVars);
	}

	/**
	 * HTTP OPTIONS variant. See {@link #get(String, Object...)} for general info.
	 * @param urlTemplate a URL template; the resulting URL will be encoded
	 * @param uriVars zero or more URI variables
	 * @return the created builder
	 */
	public static BaseBuilder<?> options(String urlTemplate, Object... uriVars) {
		return method(HttpMethod.OPTIONS, urlTemplate, uriVars);
	}

	/**
	 * Create a builder with the given HTTP method and a {@link URI}.
	 * @param method the HTTP method (GET, POST, etc)
	 * @param url the URL
	 * @return the created builder
	 */
	public static BodyBuilder method(HttpMethod method, URI url) {
		Assert.notNull(method, "HTTP method is required. " +
				"For a custom HTTP method, please provide a String HTTP method value.");
		return new DefaultBodyBuilder(method.name(), url);
	}

	/**
	 * Alternative to {@link #method(HttpMethod, URI)} that accepts a URI template.
	 * The given URI may contain query parameters, or those may be added later via
	 * {@link BaseBuilder#queryParam queryParam} builder methods.
	 * @param method the HTTP method (GET, POST, etc)
	 * @param uri the URI template for the target URL
	 * @param vars variables to expand into the template
	 * @return the created builder
	 */
	public static BodyBuilder method(HttpMethod method, String uri, Object... vars) {
		return method(method, toUri(uri, vars));
	}

	/**
	 * Create a builder with a raw HTTP method value value that is outside the
	 * range of {@link HttpMethod} enum values.
	 * @param httpMethod the HTTP methodValue value
	 * @param uri the URI template for target the URL
	 * @param vars variables to expand into the template
	 * @return the created builder
	 * @since 5.2.7
	 */
	public static BodyBuilder method(String httpMethod, String uri, Object... vars) {
		return new DefaultBodyBuilder(httpMethod, toUri(uri, vars));
	}

	private static URI toUri(String uri, Object[] vars) {
		return UriComponentsBuilder.fromUriString(uri).buildAndExpand(vars).encode().toUri();
	}


	/**
	 * Request builder exposing properties not related to the body.
	 * @param <B> the builder sub-class
	 */
	public interface BaseBuilder<B extends BaseBuilder<B>> {

		/**
		 * Set the contextPath to return.
		 */
		B contextPath(String contextPath);

		/**
		 * Append the given query parameter to the existing query parameters.
		 * If no values are given, the resulting URI will contain the query
		 * parameter name only (i.e. {@code ?foo} instead of {@code ?foo=bar}).
		 * <p>The provided query name and values will be encoded.
		 * @param name the query parameter name
		 * @param values the query parameter values
		 * @return this UriComponentsBuilder
		 */
		B queryParam(String name, Object... values);

		/**
		 * Add the given query parameters and values. The provided query name
		 * and corresponding values will be encoded.
		 * @param params the params
		 * @return this UriComponentsBuilder
		 */
		B queryParams(MultiValueMap<String, String> params);

		/**
		 * Set the remote address to return.
		 */
		B remoteAddress(InetSocketAddress remoteAddress);

		/**
		 * Set the local address to return.
		 * @since 5.2.3
		 */
		B localAddress(InetSocketAddress localAddress);

		/**
		 * Set SSL session information and certificates.
		 */
		void sslInfo(SslInfo sslInfo);

		/**
		 * Add one or more cookies.
		 */
		B cookie(HttpCookie... cookie);

		/**
		 * Add the given cookies.
		 * @param cookies the cookies.
		 */
		B cookies(MultiValueMap<String, HttpCookie> cookies);

		/**
		 * Add the given, single header value under the given name.
		 * @param headerName  the header name
		 * @param headerValues the header value(s)
		 * @see HttpHeaders#add(String, String)
		 */
		B header(String headerName, String... headerValues);

		/**
		 * Add the given header values.
		 * @param headers the header values
		 */
		B headers(MultiValueMap<String, String> headers);

		/**
		 * Set the list of acceptable {@linkplain MediaType media types}, as
		 * specified by the {@code Accept} header.
		 * @param acceptableMediaTypes the acceptable media types
		 */
		B accept(MediaType... acceptableMediaTypes);

		/**
		 * Set the list of acceptable {@linkplain Charset charsets}, as specified
		 * by the {@code Accept-Charset} header.
		 * @param acceptableCharsets the acceptable charsets
		 */
		B acceptCharset(Charset... acceptableCharsets);

		/**
		 * Set the list of acceptable {@linkplain Locale locales}, as specified
		 * by the {@code Accept-Languages} header.
		 * @param acceptableLocales the acceptable locales
		 */
		B acceptLanguageAsLocales(Locale... acceptableLocales);

		/**
		 * Set the value of the {@code If-Modified-Since} header.
		 * <p>The date should be specified as the number of milliseconds since
		 * January 1, 1970 GMT.
		 * @param ifModifiedSince the new value of the header
		 */
		B ifModifiedSince(long ifModifiedSince);

		/**
		 * Set the (new) value of the {@code If-Unmodified-Since} header.
		 * <p>The date should be specified as the number of milliseconds since
		 * January 1, 1970 GMT.
		 * @param ifUnmodifiedSince the new value of the header
		 * @see HttpHeaders#setIfUnmodifiedSince(long)
		 */
		B ifUnmodifiedSince(long ifUnmodifiedSince);

		/**
		 * Set the values of the {@code If-None-Match} header.
		 * @param ifNoneMatches the new value of the header
		 */
		B ifNoneMatch(String... ifNoneMatches);

		/**
		 * Set the (new) value of the Range header.
		 * @param ranges the HTTP ranges
		 * @see HttpHeaders#setRange(List)
		 */
		B range(HttpRange... ranges);

		/**
		 * Builds the request with no body.
		 * @return the request
		 * @see BodyBuilder#body(Publisher)
		 * @see BodyBuilder#body(String)
		 */
		MockServerHttpRequest build();

	}

	/**
	 * A builder that adds a body to the request.
	 */
	public interface BodyBuilder extends BaseBuilder<BodyBuilder> {

		/**
		 * Set the length of the body in bytes, as specified by the
		 * {@code Content-Length} header.
		 * @param contentLength the content length
		 * @return this builder
		 * @see HttpHeaders#setContentLength(long)
		 */
		BodyBuilder contentLength(long contentLength);

		/**
		 * Set the {@linkplain MediaType media type} of the body, as specified
		 * by the {@code Content-Type} header.
		 * @param contentType the content type
		 * @return this builder
		 * @see HttpHeaders#setContentType(MediaType)
		 */
		BodyBuilder contentType(MediaType contentType);

		/**
		 * Set the body of the request and build it.
		 * @param body the body
		 * @return the built request entity
		 */
		MockServerHttpRequest body(Publisher<? extends DataBuffer> body);

		/**
		 * Set the body of the request and build it.
		 * <p>The String is assumed to be UTF-8 encoded unless the request has a
		 * "content-type" header with a charset attribute.
		 * @param body the body as text
		 * @return the built request entity
		 */
		MockServerHttpRequest body(String body);

	}


	private static class DefaultBodyBuilder implements BodyBuilder {

		private static final DataBufferFactory BUFFER_FACTORY = new DefaultDataBufferFactory();

		private final String methodValue;

		private final URI url;

		@Nullable
		private String contextPath;

		private final UriComponentsBuilder queryParamsBuilder = UriComponentsBuilder.newInstance();

		private final HttpHeaders headers = new HttpHeaders();

		private final MultiValueMap<String, HttpCookie> cookies = new LinkedMultiValueMap<>();

		@Nullable
		private InetSocketAddress remoteAddress;

		@Nullable
		private InetSocketAddress localAddress;

		@Nullable
		private SslInfo sslInfo;

		DefaultBodyBuilder(String method, URI url) {
			this.methodValue = method;
			this.url = url;
		}

		DefaultBodyBuilder(HttpMethod httpMethod, URI url) {
			this.methodValue = httpMethod.name();
			this.url = url;
		}

		@Override
		public BodyBuilder contextPath(String contextPath) {
			this.contextPath = contextPath;
			return this;
		}

		@Override
		public BodyBuilder queryParam(String name, Object... values) {
			this.queryParamsBuilder.queryParam(name, values);
			return this;
		}

		@Override
		public BodyBuilder queryParams(MultiValueMap<String, String> params) {
			this.queryParamsBuilder.queryParams(params);
			return this;
		}

		@Override
		public BodyBuilder remoteAddress(InetSocketAddress remoteAddress) {
			this.remoteAddress = remoteAddress;
			return this;
		}

		@Override
		public BodyBuilder localAddress(InetSocketAddress localAddress) {
			this.localAddress = localAddress;
			return this;
		}

		@Override
		public void sslInfo(SslInfo sslInfo) {
			this.sslInfo = sslInfo;
		}

		@Override
		public BodyBuilder cookie(HttpCookie... cookies) {
			Arrays.stream(cookies).forEach(cookie -> this.cookies.add(cookie.getName(), cookie));
			return this;
		}

		@Override
		public BodyBuilder cookies(MultiValueMap<String, HttpCookie> cookies) {
			this.cookies.putAll(cookies);
			return this;
		}

		@Override
		public BodyBuilder header(String headerName, String... headerValues) {
			for (String headerValue : headerValues) {
				this.headers.add(headerName, headerValue);
			}
			return this;
		}

		@Override
		public BodyBuilder headers(MultiValueMap<String, String> headers) {
			this.headers.putAll(headers);
			return this;
		}

		@Override
		public BodyBuilder accept(MediaType... acceptableMediaTypes) {
			this.headers.setAccept(Arrays.asList(acceptableMediaTypes));
			return this;
		}

		@Override
		public BodyBuilder acceptCharset(Charset... acceptableCharsets) {
			this.headers.setAcceptCharset(Arrays.asList(acceptableCharsets));
			return this;
		}

		@Override
		public BodyBuilder acceptLanguageAsLocales(Locale... acceptableLocales) {
			this.headers.setAcceptLanguageAsLocales(Arrays.asList(acceptableLocales));
			return this;
		}

		@Override
		public BodyBuilder contentLength(long contentLength) {
			this.headers.setContentLength(contentLength);
			return this;
		}

		@Override
		public BodyBuilder contentType(MediaType contentType) {
			this.headers.setContentType(contentType);
			return this;
		}

		@Override
		public BodyBuilder ifModifiedSince(long ifModifiedSince) {
			this.headers.setIfModifiedSince(ifModifiedSince);
			return this;
		}

		@Override
		public BodyBuilder ifUnmodifiedSince(long ifUnmodifiedSince) {
			this.headers.setIfUnmodifiedSince(ifUnmodifiedSince);
			return this;
		}

		@Override
		public BodyBuilder ifNoneMatch(String... ifNoneMatches) {
			this.headers.setIfNoneMatch(Arrays.asList(ifNoneMatches));
			return this;
		}

		@Override
		public BodyBuilder range(HttpRange... ranges) {
			this.headers.setRange(Arrays.asList(ranges));
			return this;
		}

		@Override
		public MockServerHttpRequest build() {
			return body(Flux.empty());
		}

		@Override
		public MockServerHttpRequest body(String body) {
			return body(Flux.just(BUFFER_FACTORY.wrap(body.getBytes(getCharset()))));
		}

		private Charset getCharset() {
			return Optional.ofNullable(this.headers.getContentType())
					.map(MimeType::getCharset).orElse(StandardCharsets.UTF_8);
		}

		@Override
		public MockServerHttpRequest body(Publisher<? extends DataBuffer> body) {
			applyCookiesIfNecessary();
			return new MockServerHttpRequest(this.methodValue, getUrlToUse(), this.contextPath,
					this.headers, this.cookies, this.remoteAddress, this.localAddress, this.sslInfo, body);
		}

		private void applyCookiesIfNecessary() {
			if (this.headers.get(HttpHeaders.COOKIE) == null) {
				this.cookies.values().stream().flatMap(Collection::stream)
						.forEach(cookie -> this.headers.add(HttpHeaders.COOKIE, cookie.toString()));
			}
		}

		private URI getUrlToUse() {
			MultiValueMap<String, String> params =
					this.queryParamsBuilder.buildAndExpand().encode().getQueryParams();

			if (!params.isEmpty()) {
				return UriComponentsBuilder.fromUri(this.url).queryParams(params).build(true).toUri();
			}

			return this.url;
		}
	}

}<|MERGE_RESOLUTION|>--- conflicted
+++ resolved
@@ -24,7 +24,6 @@
 import java.util.Collection;
 import java.util.List;
 import java.util.Locale;
-import java.util.Objects;
 import java.util.Optional;
 
 import org.reactivestreams.Publisher;
@@ -99,11 +98,7 @@
 
 	@Override
 	public String getMethodValue() {
-<<<<<<< HEAD
 		return this.httpMethod;
-=======
-		return (this.httpMethod != null ? this.httpMethod.name() : Objects.requireNonNull(this.customHttpMethod));
->>>>>>> f3d4df2f
 	}
 
 	@Override
