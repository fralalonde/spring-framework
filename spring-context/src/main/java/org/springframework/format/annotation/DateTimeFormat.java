--- conflicted
+++ resolved
@@ -105,15 +105,9 @@
 	 * specified. Set this attribute when you wish to format your field or method
 	 * parameter in accordance with a custom date time pattern not represented by
 	 * a style or ISO format.
-<<<<<<< HEAD
-	 * <p>Note: This pattern follows the original {@link java.text.SimpleDateFormat} style,
-	 * as also supported by Joda-Time, with strict parsing semantics towards overflows
-	 * (for example, rejecting a Feb 29 value for a non-leap-year). As a consequence, 'yy'
-=======
 	 * <p>Note: This pattern follows the original {@link java.text.SimpleDateFormat}
 	 * style, with strict parsing semantics towards overflows (for example, rejecting
 	 * a {@code Feb 29} value for a non-leap-year). As a consequence, 'yy'
->>>>>>> 4d792d0e
 	 * characters indicate a year in the traditional style, not a "year-of-era" as in the
 	 * {@link java.time.format.DateTimeFormatter} specification (i.e. 'yy' turns into 'uu'
 	 * when going through a {@code DateTimeFormatter} with strict resolution mode).
